<?xml version="1.0"?>
<ruleset name="Magento">
    <description>Magento Coding Standard</description>

    <!-- File extensions to be checked. -->
    <arg name="extensions" value="php,phtml"/>

    <!-- Severity 10 errors: Critical code issues. -->
    <rule ref="Generic.Functions.CallTimePassByReference">
        <severity>10</severity>
        <type>error</type>
    </rule>
    <rule ref="Generic.PHP.CharacterBeforePHPOpeningTag">
        <severity>10</severity>
        <type>error</type>
        <exclude-pattern>*.phtml</exclude-pattern>
    </rule>
    <rule ref="Generic.PHP.DeprecatedFunctions">
        <severity>10</severity>
        <type>error</type>
    </rule>
    <rule ref="Generic.PHP.NoSilencedErrors">
        <severity>10</severity>
        <type>error</type>
    </rule>
    <rule ref="Generic.PHP.Syntax">
        <severity>10</severity>
        <type>error</type>
    </rule>
    <rule ref="Magento.Legacy.MageEntity">
        <severity>10</severity>
        <type>error</type>
    </rule>
    <rule ref="Magento.NamingConvention.ReservedWords">
        <severity>10</severity>
        <type>error</type>
    </rule>
    <rule ref="Magento.PHP.FinalImplementation">
        <severity>10</severity>
        <type>error</type>
    </rule>
    <rule ref="Magento.PHP.Goto">
        <severity>10</severity>
        <type>error</type>
    </rule>
    <rule ref="Magento.PHP.ReturnValueCheck">
        <severity>10</severity>
        <type>error</type>
    </rule>
    <rule ref="Magento.Security.IncludeFile">
        <severity>10</severity>
        <type>error</type>
    </rule>
    <rule ref="Magento.Security.LanguageConstruct">
        <severity>10</severity>
        <type>error</type>
    </rule>
    <rule ref="Magento.Security.Superglobal.SuperglobalUsageError">
        <severity>10</severity>
        <type>error</type>
    </rule>
    <rule ref="Magento.Strings.ExecutableRegEx">
        <severity>10</severity>
        <type>error</type>
    </rule>
    <rule ref="PSR1.Classes.ClassDeclaration">
        <severity>10</severity>
        <type>error</type>
    </rule>
    <rule ref="PSR2.Files.ClosingTag">
        <severity>10</severity>
        <type>error</type>
        <exclude-pattern>*.phtml</exclude-pattern>
    </rule>
    <rule ref="Squiz.PHP.Eval">
        <severity>10</severity>
        <type>error</type>
    </rule>

    <!-- Severity 9 warnings: Possible security and issues that may cause bugs. -->
    <rule ref="Generic.Files.ByteOrderMark">
        <severity>9</severity>
        <type>warning</type>
    </rule>
    <rule ref="Magento.PHP.DateTime">
        <severity>9</severity>
        <type>warning</type>
    </rule>
    <rule ref="Magento.PHP.DiscouragedFunction">
        <severity>9</severity>
        <type>warning</type>
    </rule>
    <rule ref="Magento.Security.Superglobal.SuperglobalUsageWarning">
        <severity>9</severity>
        <type>warning</type>
    </rule>
    <rule ref="Magento.Security.XssTemplate">
        <include-pattern>*.phtml</include-pattern>
        <severity>9</severity>
        <type>warning</type>
    </rule>
    <rule ref="Squiz.PHP.NonExecutableCode">
        <severity>9</severity>
        <type>warning</type>
    </rule>

    <!-- Severity 8 warnings: Magento specific code issues. -->
    <rule ref="Magento.Classes.ObjectInstantiation">
        <severity>8</severity>
        <type>warning</type>
    </rule>
    <rule ref="Magento.Classes.ObjectManager">
        <severity>8</severity>
        <type>warning</type>
    </rule>
    <rule ref="Magento.Exceptions.DirectThrow">
        <severity>8</severity>
        <type>warning</type>
    </rule>
    <rule ref="Magento.Functions.StaticFunction">
        <severity>6</severity>
    </rule>
    <rule ref="Magento.Files.LineLength">
        <properties>
            <property name="lineLimit" value="120"/>
            <property name="absoluteLineLimit" value="120"/>
        </properties>
        <severity>8</severity>
        <type>warning</type>
    </rule>
    <rule ref="Magento.NamingConvention.InterfaceName">
        <severity>8</severity>
        <type>warning</type>
    </rule>
    <rule ref="Magento.PHP.ShortEchoSyntax">
        <severity>8</severity>
        <type>warning</type>
    </rule>
    <rule ref="Magento.Templates.ThisInTemplate">
        <include-pattern>*.phtml</include-pattern>
        <severity>8</severity>
        <type>warning</type>
    </rule>
    <rule ref="Magento.Translation.ConstantUsage">
        <severity>8</severity>
        <type>warning</type>
    </rule>

    <!-- Severity 7 warnings: General code issues. -->
    <rule ref="Generic.Arrays.DisallowLongArraySyntax">
        <severity>7</severity>
        <type>warning</type>
    </rule>
    <rule ref="Generic.Classes.DuplicateClassName">
        <severity>7</severity>
        <type>warning</type>
    </rule>
    <rule ref="Generic.CodeAnalysis.ForLoopShouldBeWhileLoop">
        <severity>7</severity>
        <type>warning</type>
    </rule>
    <rule ref="Generic.CodeAnalysis.ForLoopWithTestFunctionCall">
        <severity>7</severity>
        <type>warning</type>
    </rule>
    <rule ref="Generic.CodeAnalysis.JumbledIncrementer">
        <severity>7</severity>
        <type>warning</type>
    </rule>
    <rule ref="Generic.CodeAnalysis.UnconditionalIfStatement">
        <severity>7</severity>
        <type>warning</type>
    </rule>
    <rule ref="Generic.CodeAnalysis.UselessOverridingMethod">
        <severity>7</severity>
        <type>warning</type>
    </rule>
    <rule ref="Generic.Metrics.CyclomaticComplexity">
        <severity>7</severity>
        <type>warning</type>
    </rule>
    <rule ref="Generic.Metrics.NestingLevel">
        <severity>7</severity>
        <type>warning</type>
    </rule>
    <rule ref="Generic.PHP.DisallowShortOpenTag">
        <severity>7</severity>
        <type>warning</type>
    </rule>
    <rule ref="Generic.PHP.DisallowShortOpenTag.EchoFound">
        <severity>0</severity>
    </rule>
    <rule ref="Magento.CodeAnalysis.EmptyBlock">
        <severity>7</severity>
        <type>warning</type>
    </rule>
    <rule ref="Magento.Exceptions.Namespace">
        <severity>7</severity>
        <type>warning</type>
    </rule>
    <rule ref="Magento.PHP.LiteralNamespaces">
        <severity>7</severity>
        <type>warning</type>
    </rule>
    <rule ref="Magento.PHP.Var">
        <severity>7</severity>
        <type>warning</type>
    </rule>
    <rule ref="Magento.Performance.EmptyCheck">
        <severity>7</severity>
        <type>warning</type>
    </rule>
    <rule ref="Magento.Strings.StringConcat">
        <severity>7</severity>
        <type>warning</type>
    </rule>
    <rule ref="PEAR.Functions.ValidDefaultValue">
        <severity>7</severity>
        <type>warning</type>
    </rule>
    <rule ref="Squiz.Functions.GlobalFunction">
        <severity>7</severity>
        <type>warning</type>
    </rule>
    <rule ref="Squiz.Operators.IncrementDecrementUsage">
        <severity>7</severity>
        <type>warning</type>
    </rule>
    <rule ref="Squiz.PHP.GlobalKeyword">
        <severity>7</severity>
        <type>warning</type>
    </rule>
    <rule ref="Squiz.Scope.MemberVarScope">
        <severity>7</severity>
        <type>warning</type>
    </rule>

    <!-- Severity 6 warnings: Code style issues. -->
    <rule ref="Generic.ControlStructures.InlineControlStructure">
        <severity>6</severity>
        <type>warning</type>
    </rule>
    <rule ref="Generic.Files.LineEndings">
        <severity>6</severity>
        <type>warning</type>
    </rule>
    <rule ref="Generic.Formatting.DisallowMultipleStatements">
        <severity>6</severity>
        <type>warning</type>
    </rule>
    <rule ref="Generic.Functions.FunctionCallArgumentSpacing">
        <severity>6</severity>
        <type>warning</type>
    </rule>
    <rule ref="Generic.NamingConventions.UpperCaseConstantName">
        <severity>6</severity>
        <type>warning</type>
    </rule>
    <rule ref="Generic.PHP.LowerCaseConstant">
        <severity>6</severity>
        <type>warning</type>
    </rule>
    <rule ref="Generic.PHP.LowerCaseKeyword">
        <severity>6</severity>
        <type>warning</type>
    </rule>
    <rule ref="Generic.WhiteSpace.DisallowTabIndent">
        <severity>6</severity>
        <type>warning</type>
    </rule>
    <rule ref="Generic.WhiteSpace.ScopeIndent">
        <properties>
            <property name="ignoreIndentationTokens" type="array">
                <element value="T_COMMENT"/>
                <element value="T_DOC_COMMENT_OPEN_TAG"/>
            </property>
        </properties>
        <severity>6</severity>
        <type>warning</type>
    </rule>
    <rule ref="Magento.Whitespace.EmptyLineMissed">
        <severity>6</severity>
        <type>warning</type>
    </rule>
    <rule ref="Magento.Whitespace.MultipleEmptyLines">
        <severity>6</severity>
        <type>warning</type>
    </rule>
    <rule ref="PEAR.ControlStructures.ControlSignature">
        <severity>6</severity>
        <type>warning</type>
    </rule>
    <rule ref="PSR1.Files.SideEffects">
        <severity>6</severity>
        <type>warning</type>
    </rule>
    <rule ref="PSR1.Methods.CamelCapsMethodName">
        <severity>6</severity>
        <type>warning</type>
    </rule>
    <rule ref="PSR2.Classes.ClassDeclaration">
        <severity>6</severity>
        <type>warning</type>
    </rule>
    <rule ref="PSR2.Classes.PropertyDeclaration">
        <severity>6</severity>
        <type>warning</type>
    </rule>
    <rule ref="PSR2.ControlStructures.ControlStructureSpacing">
        <severity>6</severity>
        <type>warning</type>
    </rule>
    <rule ref="PSR2.ControlStructures.ElseIfDeclaration">
        <severity>6</severity>
        <type>warning</type>
    </rule>
    <rule ref="PSR2.ControlStructures.SwitchDeclaration">
        <severity>6</severity>
        <type>warning</type>
    </rule>
    <rule ref="PSR2.Files.EndFileNewline">
        <severity>6</severity>
        <type>warning</type>
    </rule>
    <rule ref="PSR2.Methods.FunctionCallSignature">
        <severity>6</severity>
        <type>warning</type>
    </rule>
    <rule ref="PSR2.Methods.FunctionCallSignature.SpaceAfterCloseBracket">
        <severity>0</severity>
    </rule>
    <rule ref="PSR2.Methods.FunctionCallSignature.OpeningIndent">
        <severity>0</severity>
    </rule>
    <rule ref="PSR2.Methods.FunctionClosingBrace">
        <severity>6</severity>
        <type>warning</type>
    </rule>
    <rule ref="PSR2.Methods.MethodDeclaration">
        <severity>6</severity>
        <type>warning</type>
    </rule>
    <rule ref="PSR2.Namespaces.NamespaceDeclaration">
        <severity>6</severity>
        <type>warning</type>
    </rule>
    <rule ref="PSR2.Namespaces.UseDeclaration">
        <severity>6</severity>
        <type>warning</type>
    </rule>
    <rule ref="Squiz.Classes.ValidClassName">
        <severity>6</severity>
        <type>warning</type>
    </rule>
    <rule ref="Squiz.ControlStructures.ControlSignature">
        <severity>6</severity>
        <type>warning</type>
    </rule>
    <rule ref="Squiz.ControlStructures.ForEachLoopDeclaration">
        <severity>6</severity>
        <type>warning</type>
    </rule>
    <rule ref="Squiz.ControlStructures.ForEachLoopDeclaration.AsNotLower">
        <severity>0</severity>
    </rule>
    <rule ref="Squiz.ControlStructures.ForLoopDeclaration">
        <severity>6</severity>
        <type>warning</type>
    </rule>
    <rule ref="Squiz.ControlStructures.LowercaseDeclaration">
        <severity>6</severity>
        <type>warning</type>
    </rule>
    <rule ref="Squiz.Functions.FunctionDeclaration">
        <severity>6</severity>
        <type>warning</type>
    </rule>
    <rule ref="Squiz.Functions.FunctionDeclarationArgumentSpacing">
        <severity>6</severity>
        <type>warning</type>
        <properties>
            <property name="equalsSpacing" value="1"/>
        </properties>
    </rule>
    <rule ref="Squiz.Functions.FunctionDeclarationArgumentSpacing.SpacingAfterHint">
        <severity>0</severity>
    </rule>
    <rule ref="Squiz.Functions.LowercaseFunctionKeywords">
        <severity>6</severity>
        <type>warning</type>
    </rule>
    <rule ref="Squiz.Functions.MultiLineFunctionDeclaration">
        <severity>6</severity>
        <type>warning</type>
    </rule>
    <rule ref="Squiz.Scope.MethodScope">
        <severity>6</severity>
        <type>warning</type>
    </rule>
    <rule ref="Squiz.WhiteSpace.LogicalOperatorSpacing">
        <severity>6</severity>
        <type>warning</type>
    </rule>
<<<<<<< HEAD
    <rule ref="Squiz.WhiteSpace.ScopeClosingBrace">
        <severity>6</severity>
        <type>warning</type>
    </rule>
    <rule ref="Squiz.WhiteSpace.ScopeKeywordSpacing">
        <severity>6</severity>
        <type>warning</type>
    </rule>
    <rule ref="Squiz.WhiteSpace.SuperfluousWhitespace">
        <properties>
            <property name="ignoreBlankLines" value="true"/>
        </properties>
        <severity>6</severity>
        <type>warning</type>
    </rule>
    <rule ref="Squiz.WhiteSpace.SuperfluousWhitespace.StartFile">
        <severity>0</severity>
    </rule>
    <rule ref="Squiz.WhiteSpace.SuperfluousWhitespace.EndFile">
        <severity>0</severity>
    </rule>
    <rule ref="Squiz.WhiteSpace.SuperfluousWhitespace.EmptyLines">
        <severity>0</severity>
    </rule>

    <!-- Severity 5 warnings: PHPDoc formatting and commenting issues. -->
    <rule ref="Magento.Annotation">
        <severity>5</severity>
        <type>warning</type>
    </rule>
    <rule ref="Squiz.Commenting.DocCommentAlignment">
        <severity>5</severity>
        <type>warning</type>
    </rule>
    <rule ref="Squiz.PHP.CommentedOutCode">
        <properties>
            <property name="maxPercentage" value="70"/>
        </properties>
        <severity>5</severity>
        <type>warning</type>
=======
    <rule ref="Squiz.Operators.ValidLogicalOperators">
        <severity>6</severity>
        <type>warning</type>
    </rule>
    <rule ref="Squiz.Functions.GlobalFunction">
        <severity>8</severity>
>>>>>>> d55b20b8
    </rule>
</ruleset><|MERGE_RESOLUTION|>--- conflicted
+++ resolved
@@ -401,7 +401,10 @@
         <severity>6</severity>
         <type>warning</type>
     </rule>
-<<<<<<< HEAD
+    <rule ref="Squiz.Operators.ValidLogicalOperators">
+        <severity>6</severity>
+        <type>warning</type>
+    </rule>
     <rule ref="Squiz.WhiteSpace.ScopeClosingBrace">
         <severity>6</severity>
         <type>warning</type>
@@ -442,13 +445,5 @@
         </properties>
         <severity>5</severity>
         <type>warning</type>
-=======
-    <rule ref="Squiz.Operators.ValidLogicalOperators">
-        <severity>6</severity>
-        <type>warning</type>
-    </rule>
-    <rule ref="Squiz.Functions.GlobalFunction">
-        <severity>8</severity>
->>>>>>> d55b20b8
     </rule>
 </ruleset>