--- conflicted
+++ resolved
@@ -4,11 +4,7 @@
         "Read more about it at https://getcomposer.org/doc/01-basic-usage.md#installing-dependencies",
         "This file is @generated automatically"
     ],
-<<<<<<< HEAD
-    "content-hash": "8c3c7509df274fdeaf09edfd7eac6cf5",
-=======
-    "content-hash": "93bec1b3a36cf67f2511aec0219bcc06",
->>>>>>> d4dc9e2f
+    "content-hash": "503b3dff10c4885d5f5b196d159c1fdd",
     "packages": [
         {
             "name": "squizlabs/php_codesniffer",
