{
    "_readme": [
        "This file locks the dependencies of your project to a known state",
        "Read more about it at https://getcomposer.org/doc/01-basic-usage.md#installing-dependencies",
        "This file is @generated automatically"
    ],
<<<<<<< HEAD
    "content-hash": "ac1b585821a1b7fcb6575fdc0e972a5d",
=======
    "content-hash": "fb234e25bac2100e5226c8304c0f0c4c",
>>>>>>> f2de49f4
    "packages": [
        {
            "name": "squizlabs/php_codesniffer",
            "version": "3.4.2",
            "source": {
                "type": "git",
                "url": "https://github.com/squizlabs/PHP_CodeSniffer.git",
                "reference": "b8a7362af1cc1aadb5bd36c3defc4dda2cf5f0a8"
            },
            "dist": {
                "type": "zip",
                "url": "https://api.github.com/repos/squizlabs/PHP_CodeSniffer/zipball/b8a7362af1cc1aadb5bd36c3defc4dda2cf5f0a8",
                "reference": "b8a7362af1cc1aadb5bd36c3defc4dda2cf5f0a8",
                "shasum": ""
            },
            "require": {
                "ext-simplexml": "*",
                "ext-tokenizer": "*",
                "ext-xmlwriter": "*",
                "php": ">=5.4.0"
            },
            "require-dev": {
                "phpunit/phpunit": "^4.0 || ^5.0 || ^6.0 || ^7.0"
            },
            "bin": [
                "bin/phpcs",
                "bin/phpcbf"
            ],
            "type": "library",
            "extra": {
                "branch-alias": {
                    "dev-master": "3.x-dev"
                }
            },
            "notification-url": "https://packagist.org/downloads/",
            "license": [
                "BSD-3-Clause"
            ],
            "authors": [
                {
                    "name": "Greg Sherwood",
                    "role": "lead"
                }
            ],
            "description": "PHP_CodeSniffer tokenizes PHP, JavaScript and CSS files and detects violations of a defined set of coding standards.",
            "homepage": "https://github.com/squizlabs/PHP_CodeSniffer",
            "keywords": [
                "phpcs",
                "standards"
            ],
            "time": "2019-04-10T23:49:02+00:00"
        }
    ],
    "packages-dev": [
        {
            "name": "doctrine/instantiator",
            "version": "1.0.5",
            "source": {
                "type": "git",
                "url": "https://github.com/doctrine/instantiator.git",
                "reference": "8e884e78f9f0eb1329e445619e04456e64d8051d"
            },
            "dist": {
                "type": "zip",
                "url": "https://api.github.com/repos/doctrine/instantiator/zipball/8e884e78f9f0eb1329e445619e04456e64d8051d",
                "reference": "8e884e78f9f0eb1329e445619e04456e64d8051d",
                "shasum": ""
            },
            "require": {
                "php": ">=5.3,<8.0-DEV"
            },
            "require-dev": {
                "athletic/athletic": "~0.1.8",
                "ext-pdo": "*",
                "ext-phar": "*",
                "phpunit/phpunit": "~4.0",
                "squizlabs/php_codesniffer": "~2.0"
            },
            "type": "library",
            "extra": {
                "branch-alias": {
                    "dev-master": "1.0.x-dev"
                }
            },
            "autoload": {
                "psr-4": {
                    "Doctrine\\Instantiator\\": "src/Doctrine/Instantiator/"
                }
            },
            "notification-url": "https://packagist.org/downloads/",
            "license": [
                "MIT"
            ],
            "authors": [
                {
                    "name": "Marco Pivetta",
                    "email": "ocramius@gmail.com",
                    "homepage": "http://ocramius.github.com/"
                }
            ],
            "description": "A small, lightweight utility to instantiate objects in PHP without invoking their constructors",
            "homepage": "https://github.com/doctrine/instantiator",
            "keywords": [
                "constructor",
                "instantiate"
            ],
            "time": "2015-06-14T21:17:01+00:00"
        },
        {
            "name": "myclabs/deep-copy",
            "version": "1.7.0",
            "source": {
                "type": "git",
                "url": "https://github.com/myclabs/DeepCopy.git",
                "reference": "3b8a3a99ba1f6a3952ac2747d989303cbd6b7a3e"
            },
            "dist": {
                "type": "zip",
                "url": "https://api.github.com/repos/myclabs/DeepCopy/zipball/3b8a3a99ba1f6a3952ac2747d989303cbd6b7a3e",
                "reference": "3b8a3a99ba1f6a3952ac2747d989303cbd6b7a3e",
                "shasum": ""
            },
            "require": {
                "php": "^5.6 || ^7.0"
            },
            "require-dev": {
                "doctrine/collections": "^1.0",
                "doctrine/common": "^2.6",
                "phpunit/phpunit": "^4.1"
            },
            "type": "library",
            "autoload": {
                "psr-4": {
                    "DeepCopy\\": "src/DeepCopy/"
                },
                "files": [
                    "src/DeepCopy/deep_copy.php"
                ]
            },
            "notification-url": "https://packagist.org/downloads/",
            "license": [
                "MIT"
            ],
            "description": "Create deep copies (clones) of your objects",
            "keywords": [
                "clone",
                "copy",
                "duplicate",
                "object",
                "object graph"
            ],
            "time": "2017-10-19T19:58:43+00:00"
        },
        {
            "name": "phpdocumentor/reflection-common",
            "version": "1.0.1",
            "source": {
                "type": "git",
                "url": "https://github.com/phpDocumentor/ReflectionCommon.git",
                "reference": "21bdeb5f65d7ebf9f43b1b25d404f87deab5bfb6"
            },
            "dist": {
                "type": "zip",
                "url": "https://api.github.com/repos/phpDocumentor/ReflectionCommon/zipball/21bdeb5f65d7ebf9f43b1b25d404f87deab5bfb6",
                "reference": "21bdeb5f65d7ebf9f43b1b25d404f87deab5bfb6",
                "shasum": ""
            },
            "require": {
                "php": ">=5.5"
            },
            "require-dev": {
                "phpunit/phpunit": "^4.6"
            },
            "type": "library",
            "extra": {
                "branch-alias": {
                    "dev-master": "1.0.x-dev"
                }
            },
            "autoload": {
                "psr-4": {
                    "phpDocumentor\\Reflection\\": [
                        "src"
                    ]
                }
            },
            "notification-url": "https://packagist.org/downloads/",
            "license": [
                "MIT"
            ],
            "authors": [
                {
                    "name": "Jaap van Otterdijk",
                    "email": "opensource@ijaap.nl"
                }
            ],
            "description": "Common reflection classes used by phpdocumentor to reflect the code structure",
            "homepage": "http://www.phpdoc.org",
            "keywords": [
                "FQSEN",
                "phpDocumentor",
                "phpdoc",
                "reflection",
                "static analysis"
            ],
            "time": "2017-09-11T18:02:19+00:00"
        },
        {
            "name": "phpdocumentor/reflection-docblock",
            "version": "3.3.2",
            "source": {
                "type": "git",
                "url": "https://github.com/phpDocumentor/ReflectionDocBlock.git",
                "reference": "bf329f6c1aadea3299f08ee804682b7c45b326a2"
            },
            "dist": {
                "type": "zip",
                "url": "https://api.github.com/repos/phpDocumentor/ReflectionDocBlock/zipball/bf329f6c1aadea3299f08ee804682b7c45b326a2",
                "reference": "bf329f6c1aadea3299f08ee804682b7c45b326a2",
                "shasum": ""
            },
            "require": {
                "php": "^5.6 || ^7.0",
                "phpdocumentor/reflection-common": "^1.0.0",
                "phpdocumentor/type-resolver": "^0.4.0",
                "webmozart/assert": "^1.0"
            },
            "require-dev": {
                "mockery/mockery": "^0.9.4",
                "phpunit/phpunit": "^4.4"
            },
            "type": "library",
            "autoload": {
                "psr-4": {
                    "phpDocumentor\\Reflection\\": [
                        "src/"
                    ]
                }
            },
            "notification-url": "https://packagist.org/downloads/",
            "license": [
                "MIT"
            ],
            "authors": [
                {
                    "name": "Mike van Riel",
                    "email": "me@mikevanriel.com"
                }
            ],
            "description": "With this component, a library can provide support for annotations via DocBlocks or otherwise retrieve information that is embedded in a DocBlock.",
            "time": "2017-11-10T14:09:06+00:00"
        },
        {
            "name": "phpdocumentor/type-resolver",
            "version": "0.4.0",
            "source": {
                "type": "git",
                "url": "https://github.com/phpDocumentor/TypeResolver.git",
                "reference": "9c977708995954784726e25d0cd1dddf4e65b0f7"
            },
            "dist": {
                "type": "zip",
                "url": "https://api.github.com/repos/phpDocumentor/TypeResolver/zipball/9c977708995954784726e25d0cd1dddf4e65b0f7",
                "reference": "9c977708995954784726e25d0cd1dddf4e65b0f7",
                "shasum": ""
            },
            "require": {
                "php": "^5.5 || ^7.0",
                "phpdocumentor/reflection-common": "^1.0"
            },
            "require-dev": {
                "mockery/mockery": "^0.9.4",
                "phpunit/phpunit": "^5.2||^4.8.24"
            },
            "type": "library",
            "extra": {
                "branch-alias": {
                    "dev-master": "1.0.x-dev"
                }
            },
            "autoload": {
                "psr-4": {
                    "phpDocumentor\\Reflection\\": [
                        "src/"
                    ]
                }
            },
            "notification-url": "https://packagist.org/downloads/",
            "license": [
                "MIT"
            ],
            "authors": [
                {
                    "name": "Mike van Riel",
                    "email": "me@mikevanriel.com"
                }
            ],
            "time": "2017-07-14T14:27:02+00:00"
        },
        {
            "name": "phpspec/prophecy",
            "version": "1.8.0",
            "source": {
                "type": "git",
                "url": "https://github.com/phpspec/prophecy.git",
                "reference": "4ba436b55987b4bf311cb7c6ba82aa528aac0a06"
            },
            "dist": {
                "type": "zip",
                "url": "https://api.github.com/repos/phpspec/prophecy/zipball/4ba436b55987b4bf311cb7c6ba82aa528aac0a06",
                "reference": "4ba436b55987b4bf311cb7c6ba82aa528aac0a06",
                "shasum": ""
            },
            "require": {
                "doctrine/instantiator": "^1.0.2",
                "php": "^5.3|^7.0",
                "phpdocumentor/reflection-docblock": "^2.0|^3.0.2|^4.0",
                "sebastian/comparator": "^1.1|^2.0|^3.0",
                "sebastian/recursion-context": "^1.0|^2.0|^3.0"
            },
            "require-dev": {
                "phpspec/phpspec": "^2.5|^3.2",
                "phpunit/phpunit": "^4.8.35 || ^5.7 || ^6.5 || ^7.1"
            },
            "type": "library",
            "extra": {
                "branch-alias": {
                    "dev-master": "1.8.x-dev"
                }
            },
            "autoload": {
                "psr-0": {
                    "Prophecy\\": "src/"
                }
            },
            "notification-url": "https://packagist.org/downloads/",
            "license": [
                "MIT"
            ],
            "authors": [
                {
                    "name": "Konstantin Kudryashov",
                    "email": "ever.zet@gmail.com",
                    "homepage": "http://everzet.com"
                },
                {
                    "name": "Marcello Duarte",
                    "email": "marcello.duarte@gmail.com"
                }
            ],
            "description": "Highly opinionated mocking framework for PHP 5.3+",
            "homepage": "https://github.com/phpspec/prophecy",
            "keywords": [
                "Double",
                "Dummy",
                "fake",
                "mock",
                "spy",
                "stub"
            ],
            "time": "2018-08-05T17:53:17+00:00"
        },
        {
            "name": "phpunit/php-code-coverage",
            "version": "4.0.8",
            "source": {
                "type": "git",
                "url": "https://github.com/sebastianbergmann/php-code-coverage.git",
                "reference": "ef7b2f56815df854e66ceaee8ebe9393ae36a40d"
            },
            "dist": {
                "type": "zip",
                "url": "https://api.github.com/repos/sebastianbergmann/php-code-coverage/zipball/ef7b2f56815df854e66ceaee8ebe9393ae36a40d",
                "reference": "ef7b2f56815df854e66ceaee8ebe9393ae36a40d",
                "shasum": ""
            },
            "require": {
                "ext-dom": "*",
                "ext-xmlwriter": "*",
                "php": "^5.6 || ^7.0",
                "phpunit/php-file-iterator": "^1.3",
                "phpunit/php-text-template": "^1.2",
                "phpunit/php-token-stream": "^1.4.2 || ^2.0",
                "sebastian/code-unit-reverse-lookup": "^1.0",
                "sebastian/environment": "^1.3.2 || ^2.0",
                "sebastian/version": "^1.0 || ^2.0"
            },
            "require-dev": {
                "ext-xdebug": "^2.1.4",
                "phpunit/phpunit": "^5.7"
            },
            "suggest": {
                "ext-xdebug": "^2.5.1"
            },
            "type": "library",
            "extra": {
                "branch-alias": {
                    "dev-master": "4.0.x-dev"
                }
            },
            "autoload": {
                "classmap": [
                    "src/"
                ]
            },
            "notification-url": "https://packagist.org/downloads/",
            "license": [
                "BSD-3-Clause"
            ],
            "authors": [
                {
                    "name": "Sebastian Bergmann",
                    "email": "sb@sebastian-bergmann.de",
                    "role": "lead"
                }
            ],
            "description": "Library that provides collection, processing, and rendering functionality for PHP code coverage information.",
            "homepage": "https://github.com/sebastianbergmann/php-code-coverage",
            "keywords": [
                "coverage",
                "testing",
                "xunit"
            ],
            "time": "2017-04-02T07:44:40+00:00"
        },
        {
            "name": "phpunit/php-file-iterator",
            "version": "1.4.5",
            "source": {
                "type": "git",
                "url": "https://github.com/sebastianbergmann/php-file-iterator.git",
                "reference": "730b01bc3e867237eaac355e06a36b85dd93a8b4"
            },
            "dist": {
                "type": "zip",
                "url": "https://api.github.com/repos/sebastianbergmann/php-file-iterator/zipball/730b01bc3e867237eaac355e06a36b85dd93a8b4",
                "reference": "730b01bc3e867237eaac355e06a36b85dd93a8b4",
                "shasum": ""
            },
            "require": {
                "php": ">=5.3.3"
            },
            "type": "library",
            "extra": {
                "branch-alias": {
                    "dev-master": "1.4.x-dev"
                }
            },
            "autoload": {
                "classmap": [
                    "src/"
                ]
            },
            "notification-url": "https://packagist.org/downloads/",
            "license": [
                "BSD-3-Clause"
            ],
            "authors": [
                {
                    "name": "Sebastian Bergmann",
                    "email": "sb@sebastian-bergmann.de",
                    "role": "lead"
                }
            ],
            "description": "FilterIterator implementation that filters files based on a list of suffixes.",
            "homepage": "https://github.com/sebastianbergmann/php-file-iterator/",
            "keywords": [
                "filesystem",
                "iterator"
            ],
            "time": "2017-11-27T13:52:08+00:00"
        },
        {
            "name": "phpunit/php-text-template",
            "version": "1.2.1",
            "source": {
                "type": "git",
                "url": "https://github.com/sebastianbergmann/php-text-template.git",
                "reference": "31f8b717e51d9a2afca6c9f046f5d69fc27c8686"
            },
            "dist": {
                "type": "zip",
                "url": "https://api.github.com/repos/sebastianbergmann/php-text-template/zipball/31f8b717e51d9a2afca6c9f046f5d69fc27c8686",
                "reference": "31f8b717e51d9a2afca6c9f046f5d69fc27c8686",
                "shasum": ""
            },
            "require": {
                "php": ">=5.3.3"
            },
            "type": "library",
            "autoload": {
                "classmap": [
                    "src/"
                ]
            },
            "notification-url": "https://packagist.org/downloads/",
            "license": [
                "BSD-3-Clause"
            ],
            "authors": [
                {
                    "name": "Sebastian Bergmann",
                    "email": "sebastian@phpunit.de",
                    "role": "lead"
                }
            ],
            "description": "Simple template engine.",
            "homepage": "https://github.com/sebastianbergmann/php-text-template/",
            "keywords": [
                "template"
            ],
            "time": "2015-06-21T13:50:34+00:00"
        },
        {
            "name": "phpunit/php-timer",
            "version": "1.0.9",
            "source": {
                "type": "git",
                "url": "https://github.com/sebastianbergmann/php-timer.git",
                "reference": "3dcf38ca72b158baf0bc245e9184d3fdffa9c46f"
            },
            "dist": {
                "type": "zip",
                "url": "https://api.github.com/repos/sebastianbergmann/php-timer/zipball/3dcf38ca72b158baf0bc245e9184d3fdffa9c46f",
                "reference": "3dcf38ca72b158baf0bc245e9184d3fdffa9c46f",
                "shasum": ""
            },
            "require": {
                "php": "^5.3.3 || ^7.0"
            },
            "require-dev": {
                "phpunit/phpunit": "^4.8.35 || ^5.7 || ^6.0"
            },
            "type": "library",
            "extra": {
                "branch-alias": {
                    "dev-master": "1.0-dev"
                }
            },
            "autoload": {
                "classmap": [
                    "src/"
                ]
            },
            "notification-url": "https://packagist.org/downloads/",
            "license": [
                "BSD-3-Clause"
            ],
            "authors": [
                {
                    "name": "Sebastian Bergmann",
                    "email": "sb@sebastian-bergmann.de",
                    "role": "lead"
                }
            ],
            "description": "Utility class for timing",
            "homepage": "https://github.com/sebastianbergmann/php-timer/",
            "keywords": [
                "timer"
            ],
            "time": "2017-02-26T11:10:40+00:00"
        },
        {
            "name": "phpunit/php-token-stream",
            "version": "1.4.12",
            "source": {
                "type": "git",
                "url": "https://github.com/sebastianbergmann/php-token-stream.git",
                "reference": "1ce90ba27c42e4e44e6d8458241466380b51fa16"
            },
            "dist": {
                "type": "zip",
                "url": "https://api.github.com/repos/sebastianbergmann/php-token-stream/zipball/1ce90ba27c42e4e44e6d8458241466380b51fa16",
                "reference": "1ce90ba27c42e4e44e6d8458241466380b51fa16",
                "shasum": ""
            },
            "require": {
                "ext-tokenizer": "*",
                "php": ">=5.3.3"
            },
            "require-dev": {
                "phpunit/phpunit": "~4.2"
            },
            "type": "library",
            "extra": {
                "branch-alias": {
                    "dev-master": "1.4-dev"
                }
            },
            "autoload": {
                "classmap": [
                    "src/"
                ]
            },
            "notification-url": "https://packagist.org/downloads/",
            "license": [
                "BSD-3-Clause"
            ],
            "authors": [
                {
                    "name": "Sebastian Bergmann",
                    "email": "sebastian@phpunit.de"
                }
            ],
            "description": "Wrapper around PHP's tokenizer extension.",
            "homepage": "https://github.com/sebastianbergmann/php-token-stream/",
            "keywords": [
                "tokenizer"
            ],
            "time": "2017-12-04T08:55:13+00:00"
        },
        {
            "name": "phpunit/phpunit",
            "version": "5.7.27",
            "source": {
                "type": "git",
                "url": "https://github.com/sebastianbergmann/phpunit.git",
                "reference": "b7803aeca3ccb99ad0a506fa80b64cd6a56bbc0c"
            },
            "dist": {
                "type": "zip",
                "url": "https://api.github.com/repos/sebastianbergmann/phpunit/zipball/b7803aeca3ccb99ad0a506fa80b64cd6a56bbc0c",
                "reference": "b7803aeca3ccb99ad0a506fa80b64cd6a56bbc0c",
                "shasum": ""
            },
            "require": {
                "ext-dom": "*",
                "ext-json": "*",
                "ext-libxml": "*",
                "ext-mbstring": "*",
                "ext-xml": "*",
                "myclabs/deep-copy": "~1.3",
                "php": "^5.6 || ^7.0",
                "phpspec/prophecy": "^1.6.2",
                "phpunit/php-code-coverage": "^4.0.4",
                "phpunit/php-file-iterator": "~1.4",
                "phpunit/php-text-template": "~1.2",
                "phpunit/php-timer": "^1.0.6",
                "phpunit/phpunit-mock-objects": "^3.2",
                "sebastian/comparator": "^1.2.4",
                "sebastian/diff": "^1.4.3",
                "sebastian/environment": "^1.3.4 || ^2.0",
                "sebastian/exporter": "~2.0",
                "sebastian/global-state": "^1.1",
                "sebastian/object-enumerator": "~2.0",
                "sebastian/resource-operations": "~1.0",
                "sebastian/version": "^1.0.6|^2.0.1",
                "symfony/yaml": "~2.1|~3.0|~4.0"
            },
            "conflict": {
                "phpdocumentor/reflection-docblock": "3.0.2"
            },
            "require-dev": {
                "ext-pdo": "*"
            },
            "suggest": {
                "ext-xdebug": "*",
                "phpunit/php-invoker": "~1.1"
            },
            "bin": [
                "phpunit"
            ],
            "type": "library",
            "extra": {
                "branch-alias": {
                    "dev-master": "5.7.x-dev"
                }
            },
            "autoload": {
                "classmap": [
                    "src/"
                ]
            },
            "notification-url": "https://packagist.org/downloads/",
            "license": [
                "BSD-3-Clause"
            ],
            "authors": [
                {
                    "name": "Sebastian Bergmann",
                    "email": "sebastian@phpunit.de",
                    "role": "lead"
                }
            ],
            "description": "The PHP Unit Testing framework.",
            "homepage": "https://phpunit.de/",
            "keywords": [
                "phpunit",
                "testing",
                "xunit"
            ],
            "time": "2018-02-01T05:50:59+00:00"
        },
        {
            "name": "phpunit/phpunit-mock-objects",
            "version": "3.4.4",
            "source": {
                "type": "git",
                "url": "https://github.com/sebastianbergmann/phpunit-mock-objects.git",
                "reference": "a23b761686d50a560cc56233b9ecf49597cc9118"
            },
            "dist": {
                "type": "zip",
                "url": "https://api.github.com/repos/sebastianbergmann/phpunit-mock-objects/zipball/a23b761686d50a560cc56233b9ecf49597cc9118",
                "reference": "a23b761686d50a560cc56233b9ecf49597cc9118",
                "shasum": ""
            },
            "require": {
                "doctrine/instantiator": "^1.0.2",
                "php": "^5.6 || ^7.0",
                "phpunit/php-text-template": "^1.2",
                "sebastian/exporter": "^1.2 || ^2.0"
            },
            "conflict": {
                "phpunit/phpunit": "<5.4.0"
            },
            "require-dev": {
                "phpunit/phpunit": "^5.4"
            },
            "suggest": {
                "ext-soap": "*"
            },
            "type": "library",
            "extra": {
                "branch-alias": {
                    "dev-master": "3.2.x-dev"
                }
            },
            "autoload": {
                "classmap": [
                    "src/"
                ]
            },
            "notification-url": "https://packagist.org/downloads/",
            "license": [
                "BSD-3-Clause"
            ],
            "authors": [
                {
                    "name": "Sebastian Bergmann",
                    "email": "sb@sebastian-bergmann.de",
                    "role": "lead"
                }
            ],
            "description": "Mock Object library for PHPUnit",
            "homepage": "https://github.com/sebastianbergmann/phpunit-mock-objects/",
            "keywords": [
                "mock",
                "xunit"
            ],
            "abandoned": true,
            "time": "2017-06-30T09:13:00+00:00"
        },
        {
            "name": "sebastian/code-unit-reverse-lookup",
            "version": "1.0.1",
            "source": {
                "type": "git",
                "url": "https://github.com/sebastianbergmann/code-unit-reverse-lookup.git",
                "reference": "4419fcdb5eabb9caa61a27c7a1db532a6b55dd18"
            },
            "dist": {
                "type": "zip",
                "url": "https://api.github.com/repos/sebastianbergmann/code-unit-reverse-lookup/zipball/4419fcdb5eabb9caa61a27c7a1db532a6b55dd18",
                "reference": "4419fcdb5eabb9caa61a27c7a1db532a6b55dd18",
                "shasum": ""
            },
            "require": {
                "php": "^5.6 || ^7.0"
            },
            "require-dev": {
                "phpunit/phpunit": "^5.7 || ^6.0"
            },
            "type": "library",
            "extra": {
                "branch-alias": {
                    "dev-master": "1.0.x-dev"
                }
            },
            "autoload": {
                "classmap": [
                    "src/"
                ]
            },
            "notification-url": "https://packagist.org/downloads/",
            "license": [
                "BSD-3-Clause"
            ],
            "authors": [
                {
                    "name": "Sebastian Bergmann",
                    "email": "sebastian@phpunit.de"
                }
            ],
            "description": "Looks up which function or method a line of code belongs to",
            "homepage": "https://github.com/sebastianbergmann/code-unit-reverse-lookup/",
            "time": "2017-03-04T06:30:41+00:00"
        },
        {
            "name": "sebastian/comparator",
            "version": "1.2.4",
            "source": {
                "type": "git",
                "url": "https://github.com/sebastianbergmann/comparator.git",
                "reference": "2b7424b55f5047b47ac6e5ccb20b2aea4011d9be"
            },
            "dist": {
                "type": "zip",
                "url": "https://api.github.com/repos/sebastianbergmann/comparator/zipball/2b7424b55f5047b47ac6e5ccb20b2aea4011d9be",
                "reference": "2b7424b55f5047b47ac6e5ccb20b2aea4011d9be",
                "shasum": ""
            },
            "require": {
                "php": ">=5.3.3",
                "sebastian/diff": "~1.2",
                "sebastian/exporter": "~1.2 || ~2.0"
            },
            "require-dev": {
                "phpunit/phpunit": "~4.4"
            },
            "type": "library",
            "extra": {
                "branch-alias": {
                    "dev-master": "1.2.x-dev"
                }
            },
            "autoload": {
                "classmap": [
                    "src/"
                ]
            },
            "notification-url": "https://packagist.org/downloads/",
            "license": [
                "BSD-3-Clause"
            ],
            "authors": [
                {
                    "name": "Jeff Welch",
                    "email": "whatthejeff@gmail.com"
                },
                {
                    "name": "Volker Dusch",
                    "email": "github@wallbash.com"
                },
                {
                    "name": "Bernhard Schussek",
                    "email": "bschussek@2bepublished.at"
                },
                {
                    "name": "Sebastian Bergmann",
                    "email": "sebastian@phpunit.de"
                }
            ],
            "description": "Provides the functionality to compare PHP values for equality",
            "homepage": "http://www.github.com/sebastianbergmann/comparator",
            "keywords": [
                "comparator",
                "compare",
                "equality"
            ],
            "time": "2017-01-29T09:50:25+00:00"
        },
        {
            "name": "sebastian/diff",
            "version": "1.4.3",
            "source": {
                "type": "git",
                "url": "https://github.com/sebastianbergmann/diff.git",
                "reference": "7f066a26a962dbe58ddea9f72a4e82874a3975a4"
            },
            "dist": {
                "type": "zip",
                "url": "https://api.github.com/repos/sebastianbergmann/diff/zipball/7f066a26a962dbe58ddea9f72a4e82874a3975a4",
                "reference": "7f066a26a962dbe58ddea9f72a4e82874a3975a4",
                "shasum": ""
            },
            "require": {
                "php": "^5.3.3 || ^7.0"
            },
            "require-dev": {
                "phpunit/phpunit": "^4.8.35 || ^5.7 || ^6.0"
            },
            "type": "library",
            "extra": {
                "branch-alias": {
                    "dev-master": "1.4-dev"
                }
            },
            "autoload": {
                "classmap": [
                    "src/"
                ]
            },
            "notification-url": "https://packagist.org/downloads/",
            "license": [
                "BSD-3-Clause"
            ],
            "authors": [
                {
                    "name": "Kore Nordmann",
                    "email": "mail@kore-nordmann.de"
                },
                {
                    "name": "Sebastian Bergmann",
                    "email": "sebastian@phpunit.de"
                }
            ],
            "description": "Diff implementation",
            "homepage": "https://github.com/sebastianbergmann/diff",
            "keywords": [
                "diff"
            ],
            "time": "2017-05-22T07:24:03+00:00"
        },
        {
            "name": "sebastian/environment",
            "version": "2.0.0",
            "source": {
                "type": "git",
                "url": "https://github.com/sebastianbergmann/environment.git",
                "reference": "5795ffe5dc5b02460c3e34222fee8cbe245d8fac"
            },
            "dist": {
                "type": "zip",
                "url": "https://api.github.com/repos/sebastianbergmann/environment/zipball/5795ffe5dc5b02460c3e34222fee8cbe245d8fac",
                "reference": "5795ffe5dc5b02460c3e34222fee8cbe245d8fac",
                "shasum": ""
            },
            "require": {
                "php": "^5.6 || ^7.0"
            },
            "require-dev": {
                "phpunit/phpunit": "^5.0"
            },
            "type": "library",
            "extra": {
                "branch-alias": {
                    "dev-master": "2.0.x-dev"
                }
            },
            "autoload": {
                "classmap": [
                    "src/"
                ]
            },
            "notification-url": "https://packagist.org/downloads/",
            "license": [
                "BSD-3-Clause"
            ],
            "authors": [
                {
                    "name": "Sebastian Bergmann",
                    "email": "sebastian@phpunit.de"
                }
            ],
            "description": "Provides functionality to handle HHVM/PHP environments",
            "homepage": "http://www.github.com/sebastianbergmann/environment",
            "keywords": [
                "Xdebug",
                "environment",
                "hhvm"
            ],
            "time": "2016-11-26T07:53:53+00:00"
        },
        {
            "name": "sebastian/exporter",
            "version": "2.0.0",
            "source": {
                "type": "git",
                "url": "https://github.com/sebastianbergmann/exporter.git",
                "reference": "ce474bdd1a34744d7ac5d6aad3a46d48d9bac4c4"
            },
            "dist": {
                "type": "zip",
                "url": "https://api.github.com/repos/sebastianbergmann/exporter/zipball/ce474bdd1a34744d7ac5d6aad3a46d48d9bac4c4",
                "reference": "ce474bdd1a34744d7ac5d6aad3a46d48d9bac4c4",
                "shasum": ""
            },
            "require": {
                "php": ">=5.3.3",
                "sebastian/recursion-context": "~2.0"
            },
            "require-dev": {
                "ext-mbstring": "*",
                "phpunit/phpunit": "~4.4"
            },
            "type": "library",
            "extra": {
                "branch-alias": {
                    "dev-master": "2.0.x-dev"
                }
            },
            "autoload": {
                "classmap": [
                    "src/"
                ]
            },
            "notification-url": "https://packagist.org/downloads/",
            "license": [
                "BSD-3-Clause"
            ],
            "authors": [
                {
                    "name": "Jeff Welch",
                    "email": "whatthejeff@gmail.com"
                },
                {
                    "name": "Volker Dusch",
                    "email": "github@wallbash.com"
                },
                {
                    "name": "Bernhard Schussek",
                    "email": "bschussek@2bepublished.at"
                },
                {
                    "name": "Sebastian Bergmann",
                    "email": "sebastian@phpunit.de"
                },
                {
                    "name": "Adam Harvey",
                    "email": "aharvey@php.net"
                }
            ],
            "description": "Provides the functionality to export PHP variables for visualization",
            "homepage": "http://www.github.com/sebastianbergmann/exporter",
            "keywords": [
                "export",
                "exporter"
            ],
            "time": "2016-11-19T08:54:04+00:00"
        },
        {
            "name": "sebastian/global-state",
            "version": "1.1.1",
            "source": {
                "type": "git",
                "url": "https://github.com/sebastianbergmann/global-state.git",
                "reference": "bc37d50fea7d017d3d340f230811c9f1d7280af4"
            },
            "dist": {
                "type": "zip",
                "url": "https://api.github.com/repos/sebastianbergmann/global-state/zipball/bc37d50fea7d017d3d340f230811c9f1d7280af4",
                "reference": "bc37d50fea7d017d3d340f230811c9f1d7280af4",
                "shasum": ""
            },
            "require": {
                "php": ">=5.3.3"
            },
            "require-dev": {
                "phpunit/phpunit": "~4.2"
            },
            "suggest": {
                "ext-uopz": "*"
            },
            "type": "library",
            "extra": {
                "branch-alias": {
                    "dev-master": "1.0-dev"
                }
            },
            "autoload": {
                "classmap": [
                    "src/"
                ]
            },
            "notification-url": "https://packagist.org/downloads/",
            "license": [
                "BSD-3-Clause"
            ],
            "authors": [
                {
                    "name": "Sebastian Bergmann",
                    "email": "sebastian@phpunit.de"
                }
            ],
            "description": "Snapshotting of global state",
            "homepage": "http://www.github.com/sebastianbergmann/global-state",
            "keywords": [
                "global state"
            ],
            "time": "2015-10-12T03:26:01+00:00"
        },
        {
            "name": "sebastian/object-enumerator",
            "version": "2.0.1",
            "source": {
                "type": "git",
                "url": "https://github.com/sebastianbergmann/object-enumerator.git",
                "reference": "1311872ac850040a79c3c058bea3e22d0f09cbb7"
            },
            "dist": {
                "type": "zip",
                "url": "https://api.github.com/repos/sebastianbergmann/object-enumerator/zipball/1311872ac850040a79c3c058bea3e22d0f09cbb7",
                "reference": "1311872ac850040a79c3c058bea3e22d0f09cbb7",
                "shasum": ""
            },
            "require": {
                "php": ">=5.6",
                "sebastian/recursion-context": "~2.0"
            },
            "require-dev": {
                "phpunit/phpunit": "~5"
            },
            "type": "library",
            "extra": {
                "branch-alias": {
                    "dev-master": "2.0.x-dev"
                }
            },
            "autoload": {
                "classmap": [
                    "src/"
                ]
            },
            "notification-url": "https://packagist.org/downloads/",
            "license": [
                "BSD-3-Clause"
            ],
            "authors": [
                {
                    "name": "Sebastian Bergmann",
                    "email": "sebastian@phpunit.de"
                }
            ],
            "description": "Traverses array structures and object graphs to enumerate all referenced objects",
            "homepage": "https://github.com/sebastianbergmann/object-enumerator/",
            "time": "2017-02-18T15:18:39+00:00"
        },
        {
            "name": "sebastian/recursion-context",
            "version": "2.0.0",
            "source": {
                "type": "git",
                "url": "https://github.com/sebastianbergmann/recursion-context.git",
                "reference": "2c3ba150cbec723aa057506e73a8d33bdb286c9a"
            },
            "dist": {
                "type": "zip",
                "url": "https://api.github.com/repos/sebastianbergmann/recursion-context/zipball/2c3ba150cbec723aa057506e73a8d33bdb286c9a",
                "reference": "2c3ba150cbec723aa057506e73a8d33bdb286c9a",
                "shasum": ""
            },
            "require": {
                "php": ">=5.3.3"
            },
            "require-dev": {
                "phpunit/phpunit": "~4.4"
            },
            "type": "library",
            "extra": {
                "branch-alias": {
                    "dev-master": "2.0.x-dev"
                }
            },
            "autoload": {
                "classmap": [
                    "src/"
                ]
            },
            "notification-url": "https://packagist.org/downloads/",
            "license": [
                "BSD-3-Clause"
            ],
            "authors": [
                {
                    "name": "Jeff Welch",
                    "email": "whatthejeff@gmail.com"
                },
                {
                    "name": "Sebastian Bergmann",
                    "email": "sebastian@phpunit.de"
                },
                {
                    "name": "Adam Harvey",
                    "email": "aharvey@php.net"
                }
            ],
            "description": "Provides functionality to recursively process PHP variables",
            "homepage": "http://www.github.com/sebastianbergmann/recursion-context",
            "time": "2016-11-19T07:33:16+00:00"
        },
        {
            "name": "sebastian/resource-operations",
            "version": "1.0.0",
            "source": {
                "type": "git",
                "url": "https://github.com/sebastianbergmann/resource-operations.git",
                "reference": "ce990bb21759f94aeafd30209e8cfcdfa8bc3f52"
            },
            "dist": {
                "type": "zip",
                "url": "https://api.github.com/repos/sebastianbergmann/resource-operations/zipball/ce990bb21759f94aeafd30209e8cfcdfa8bc3f52",
                "reference": "ce990bb21759f94aeafd30209e8cfcdfa8bc3f52",
                "shasum": ""
            },
            "require": {
                "php": ">=5.6.0"
            },
            "type": "library",
            "extra": {
                "branch-alias": {
                    "dev-master": "1.0.x-dev"
                }
            },
            "autoload": {
                "classmap": [
                    "src/"
                ]
            },
            "notification-url": "https://packagist.org/downloads/",
            "license": [
                "BSD-3-Clause"
            ],
            "authors": [
                {
                    "name": "Sebastian Bergmann",
                    "email": "sebastian@phpunit.de"
                }
            ],
            "description": "Provides a list of PHP built-in functions that operate on resources",
            "homepage": "https://www.github.com/sebastianbergmann/resource-operations",
            "time": "2015-07-28T20:34:47+00:00"
        },
        {
            "name": "sebastian/version",
            "version": "2.0.1",
            "source": {
                "type": "git",
                "url": "https://github.com/sebastianbergmann/version.git",
                "reference": "99732be0ddb3361e16ad77b68ba41efc8e979019"
            },
            "dist": {
                "type": "zip",
                "url": "https://api.github.com/repos/sebastianbergmann/version/zipball/99732be0ddb3361e16ad77b68ba41efc8e979019",
                "reference": "99732be0ddb3361e16ad77b68ba41efc8e979019",
                "shasum": ""
            },
            "require": {
                "php": ">=5.6"
            },
            "type": "library",
            "extra": {
                "branch-alias": {
                    "dev-master": "2.0.x-dev"
                }
            },
            "autoload": {
                "classmap": [
                    "src/"
                ]
            },
            "notification-url": "https://packagist.org/downloads/",
            "license": [
                "BSD-3-Clause"
            ],
            "authors": [
                {
                    "name": "Sebastian Bergmann",
                    "email": "sebastian@phpunit.de",
                    "role": "lead"
                }
            ],
            "description": "Library that helps with managing the version number of Git-hosted PHP projects",
            "homepage": "https://github.com/sebastianbergmann/version",
            "time": "2016-10-03T07:35:21+00:00"
        },
        {
            "name": "symfony/polyfill-ctype",
            "version": "v1.10.0",
            "source": {
                "type": "git",
                "url": "https://github.com/symfony/polyfill-ctype.git",
                "reference": "e3d826245268269cd66f8326bd8bc066687b4a19"
            },
            "dist": {
                "type": "zip",
                "url": "https://api.github.com/repos/symfony/polyfill-ctype/zipball/e3d826245268269cd66f8326bd8bc066687b4a19",
                "reference": "e3d826245268269cd66f8326bd8bc066687b4a19",
                "shasum": ""
            },
            "require": {
                "php": ">=5.3.3"
            },
            "suggest": {
                "ext-ctype": "For best performance"
            },
            "type": "library",
            "extra": {
                "branch-alias": {
                    "dev-master": "1.9-dev"
                }
            },
            "autoload": {
                "psr-4": {
                    "Symfony\\Polyfill\\Ctype\\": ""
                },
                "files": [
                    "bootstrap.php"
                ]
            },
            "notification-url": "https://packagist.org/downloads/",
            "license": [
                "MIT"
            ],
            "authors": [
                {
                    "name": "Symfony Community",
                    "homepage": "https://symfony.com/contributors"
                },
                {
                    "name": "Gert de Pagter",
                    "email": "backendtea@gmail.com"
                }
            ],
            "description": "Symfony polyfill for ctype functions",
            "homepage": "https://symfony.com",
            "keywords": [
                "compatibility",
                "ctype",
                "polyfill",
                "portable"
            ],
            "time": "2018-08-06T14:22:27+00:00"
        },
        {
            "name": "symfony/yaml",
            "version": "v3.4.20",
            "source": {
                "type": "git",
                "url": "https://github.com/symfony/yaml.git",
                "reference": "291e13d808bec481eab83f301f7bff3e699ef603"
            },
            "dist": {
                "type": "zip",
                "url": "https://api.github.com/repos/symfony/yaml/zipball/291e13d808bec481eab83f301f7bff3e699ef603",
                "reference": "291e13d808bec481eab83f301f7bff3e699ef603",
                "shasum": ""
            },
            "require": {
                "php": "^5.5.9|>=7.0.8",
                "symfony/polyfill-ctype": "~1.8"
            },
            "conflict": {
                "symfony/console": "<3.4"
            },
            "require-dev": {
                "symfony/console": "~3.4|~4.0"
            },
            "suggest": {
                "symfony/console": "For validating YAML files using the lint command"
            },
            "type": "library",
            "extra": {
                "branch-alias": {
                    "dev-master": "3.4-dev"
                }
            },
            "autoload": {
                "psr-4": {
                    "Symfony\\Component\\Yaml\\": ""
                },
                "exclude-from-classmap": [
                    "/Tests/"
                ]
            },
            "notification-url": "https://packagist.org/downloads/",
            "license": [
                "MIT"
            ],
            "authors": [
                {
                    "name": "Fabien Potencier",
                    "email": "fabien@symfony.com"
                },
                {
                    "name": "Symfony Community",
                    "homepage": "https://symfony.com/contributors"
                }
            ],
            "description": "Symfony Yaml Component",
            "homepage": "https://symfony.com",
            "time": "2018-11-11T19:48:54+00:00"
        },
        {
            "name": "webmozart/assert",
            "version": "1.3.0",
            "source": {
                "type": "git",
                "url": "https://github.com/webmozart/assert.git",
                "reference": "0df1908962e7a3071564e857d86874dad1ef204a"
            },
            "dist": {
                "type": "zip",
                "url": "https://api.github.com/repos/webmozart/assert/zipball/0df1908962e7a3071564e857d86874dad1ef204a",
                "reference": "0df1908962e7a3071564e857d86874dad1ef204a",
                "shasum": ""
            },
            "require": {
                "php": "^5.3.3 || ^7.0"
            },
            "require-dev": {
                "phpunit/phpunit": "^4.6",
                "sebastian/version": "^1.0.1"
            },
            "type": "library",
            "extra": {
                "branch-alias": {
                    "dev-master": "1.3-dev"
                }
            },
            "autoload": {
                "psr-4": {
                    "Webmozart\\Assert\\": "src/"
                }
            },
            "notification-url": "https://packagist.org/downloads/",
            "license": [
                "MIT"
            ],
            "authors": [
                {
                    "name": "Bernhard Schussek",
                    "email": "bschussek@gmail.com"
                }
            ],
            "description": "Assertions to validate method input/output with nice error messages.",
            "keywords": [
                "assert",
                "check",
                "validate"
            ],
            "time": "2018-01-29T19:49:41+00:00"
        }
    ],
    "aliases": [],
    "minimum-stability": "stable",
    "stability-flags": [],
    "prefer-stable": false,
    "prefer-lowest": false,
    "platform": {
        "php": ">=5.6.0"
    },
    "platform-dev": []
}<|MERGE_RESOLUTION|>--- conflicted
+++ resolved
@@ -4,11 +4,7 @@
         "Read more about it at https://getcomposer.org/doc/01-basic-usage.md#installing-dependencies",
         "This file is @generated automatically"
     ],
-<<<<<<< HEAD
-    "content-hash": "ac1b585821a1b7fcb6575fdc0e972a5d",
-=======
     "content-hash": "fb234e25bac2100e5226c8304c0f0c4c",
->>>>>>> f2de49f4
     "packages": [
         {
             "name": "squizlabs/php_codesniffer",
