--- conflicted
+++ resolved
@@ -230,17 +230,10 @@
         <severity>7</severity>
         <type>warning</type>
     </rule>
-<<<<<<< HEAD
-    <rule ref="Magento2.Performance.EmptyCheck">
-        <severity>7</severity>
-        <type>warning</type>
-    </rule>
     <rule ref="Magento2.Performance.ForeachArrayMerge">
         <severity>7</severity>
         <type>warning</type>
     </rule>
-=======
->>>>>>> f7de26fb
     <rule ref="Magento2.Strings.StringConcat">
         <severity>7</severity>
         <type>warning</type>
