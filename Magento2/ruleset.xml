--- conflicted
+++ resolved
@@ -3,11 +3,7 @@
     <description>Magento Coding Standard</description>
 
     <!-- File extensions to be checked. -->
-<<<<<<< HEAD
-    <arg name="extensions" value="php,phtml,graphqls/GraphQL,xml"/>
-=======
     <arg name="extensions" value="php,phtml,graphqls/GraphQL,less/CSS,html/PHP,xml"/>
->>>>>>> d4dc9e2f
 
     <!-- Severity 10 errors: Critical code issues. -->
     <rule ref="Generic.Functions.CallTimePassByReference">
@@ -227,14 +223,13 @@
         <severity>8</severity>
         <type>warning</type>
     </rule>
-<<<<<<< HEAD
     <rule ref="Magento2.Legacy.ModuleXML">
         <include-pattern>*\/module.xml$</include-pattern>
-        <include-pattern>*\/ModuleXMLUnitTest.xml$</include-pattern>
-=======
+        <severity>8</severity>
+        <type>warning</type>
+    </rule>
     <rule ref="Magento2.Legacy.DiConfig">
         <include-pattern>*\/di.xml$</include-pattern>
->>>>>>> d4dc9e2f
         <severity>8</severity>
         <type>warning</type>
     </rule>
